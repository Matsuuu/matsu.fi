--- conflicted
+++ resolved
@@ -1,20 +1,14 @@
 import { defineConfig } from 'astro/config';
-
-// https://astro.build/config
 import lit from "@astrojs/lit";
 
 // https://astro.build/config
 export default defineConfig({
-<<<<<<< HEAD
-    base: "/matsu.fi",
+    // base: "/matsu.fi",
     integrations: [lit()],
     markdown: {
         shikiConfig: {
             theme: 'github-dark'
         }
-    }
-=======
-    //    base: "/matsu.fi",
+    },
   integrations: [lit()]
->>>>>>> 6b1d220e
 });